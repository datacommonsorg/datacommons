[build-system]
requires = ["hatchling"]
build-backend = "hatchling.build"

[project]
name = "datacommons"
dynamic = ["version"]
description = 'Data Commons is an open source semantic graph database for modeling, querying, and analyzing interconnected data.'
readme = "README.md"
requires-python = ">=3.11"
license = "MIT"
keywords = []
authors = []
classifiers = [
  "Development Status :: 4 - Beta",
  "Programming Language :: Python",
  "Programming Language :: Python :: 3.11",
  "Programming Language :: Python :: 3.12",
  "Programming Language :: Python :: Implementation :: CPython",
  "Programming Language :: Python :: Implementation :: PyPy",
]
dependencies = [
<<<<<<< HEAD
  "datacommons-api @ {root:uri}/datacommons/datacommons-api",
  "pre-commit",
  "pytest-cov>=4.1.0"
=======
  "datacommons-api @ {root:uri}/packages/datacommons-api",
  "pre-commit"
>>>>>>> 716393e2
]

[project.urls]
Documentation = "https://github.com/datacommonsorg/datacommons#readme"
Issues = "https://github.com/datacommonsorg/datacommons/issues"
Source = "https://github.com/datacommonsorg/datacommons"

[tool.hatch.build.targets.wheel]
packages = ["packages/datacommons-root"]

[tool.hatch.metadata]
allow-direct-references = true

[tool.hatch.version]
path = "packages/datacommons-root/src/datacommons/__init__.py"


# Install dependencies in editable mode for local development
[tool.hatch.envs.default]
post-install-commands = [
  "pip install -e ./packages/datacommons-api",
  "pip install -e ./packages/datacommons-db",
  "pip install -e ./packages/datacommons-schema",
  "pre-commit install",
  "pre-commit install --hook-type pre-push"
]

[tool.hatch.envs.hatch-test]
default-args = []

[tool.pytest.ini_options]
addopts = "--cov=datacommons --cov-report=term --cov-report=html"
testpaths = ["tests"]

[tool.coverage.run]
source = ["datacommons"]
branch = true

[tool.coverage.report]
exclude_lines = [
    "pragma: no cover",
    "def __repr__",
    "if __name__ == .__main__.:",
    "raise NotImplementedError",
    "if TYPE_CHECKING:",
    "pass",
    "@abstractmethod",
]

[tool.ruff.lint.per-file-ignores]
# For any file in a "tests" directory or ending in "_test.py",
# ignore the S101 (assert) and a few other common test-only rules.
"**/tests/*" = ["S101", "PLR2004"]
"*_test.py" = ["S101", "PLR2004"]<|MERGE_RESOLUTION|>--- conflicted
+++ resolved
@@ -20,14 +20,9 @@
   "Programming Language :: Python :: Implementation :: PyPy",
 ]
 dependencies = [
-<<<<<<< HEAD
   "datacommons-api @ {root:uri}/datacommons/datacommons-api",
   "pre-commit",
   "pytest-cov>=4.1.0"
-=======
-  "datacommons-api @ {root:uri}/packages/datacommons-api",
-  "pre-commit"
->>>>>>> 716393e2
 ]
 
 [project.urls]
